import axios, { AxiosResponse } from 'axios';
import {
  Block,
  ControllerConfig,
  DataSets,
  ErrorType,
  SuccessType,
  WorkerEvent
} from 'types';
import { v4 } from 'uuid';
import { InsertionService, LoggerService, QueueService } from '../services';
import {
  isSuccessResponse,
  RecordRoots,
  UrlBase,
  UrlPaths,
  WorkerCounts
} from '../utils';
import { Worker } from './Worker';

export class Controller {
  /**
   * Workers used to process & grain blocks.
   * @private
   */
  private readonly _workers: Worker[] = [];

  /**
   * Queue service used to handle blocks
   * @private
   */
  private readonly _queue: typeof QueueService = QueueService;

  /**
   * Configuration object for the controller
   * @private
   */
  private readonly _config: ControllerConfig;

  constructor(config: ControllerConfig) {
    this._config = config;
    this._launch();
  }

  /**
   * Creates workers and adds them to the worker array.
   * The number of workers to create is defined by the `workerCount` constant.
   * Each new worker is instantiated and added to the worker array.
   * @returns void
   * @private
   */
  private _createWorkers(): void {
    for (let i = 0; i < WorkerCounts[this._config.mode]; i++) {
      this._workers.push(new Worker(this));
    }
  }
  /**
   * Adds a contract to the node queue
   * @param contract - Contract to add
   * @returns void
   */
  public async addContract(contract: string): Promise<void> {
    const block = await this._getInitialBlock(contract);

    await this._queue.insertBlock(block, this._config.dataset);

    LoggerService.info(
      `Added contract ${contract} to ${this._config.dataset} controller`
    );
  }

  /**
   * Gets the workers from a controller
   * @returns The workers of the controller
   */
  public getWorkers(): Worker[] {
    return this._workers;
  }

  /**
   * Launches the controller.
   * Launches the queue, creates workers, gets the initial block, assigns it to an available worker, and starts listening for worker events.
   * @returns A Promise that resolves when the controller has launched.
   * @private
   */
  private async _launch(): Promise<void> {
    this._createWorkers();
    const upkeeper = new Worker(this);

    const backup = this._queue.getBackup(this._config.dataset);

    if (backup) {
      backup.workers.forEach((worker) => {
        this._workers.forEach((w) => {
          w.process({
            ...worker.block,
          });
        });
      });
    } else {
      const worker = this._workers.find(({ busy }) => !busy) as Worker;
<<<<<<< HEAD

      const block = await this._getInitialBlock();

      worker.process(block);
    }

    this._queue.backup(this._config.dataset, this._workers);

=======
      const block = await this._getInitialBlock();
      worker.process(block);
    }

>>>>>>> 4f1a48b9
    this._listen();
    this._queue.backup(this._config.dataset, this._workers);
    upkeeper.on('worker.event', this._handleWorkerEvent.bind(this));
  }
  /**
   * Sets up listeners for worker events.
   *
   * Each worker in the worker array is assigned an event listener that handles worker events.
   *
   * @private
   */
  private _listen(): void {
    this._workers.forEach((worker) => {
      worker.on('worker.event', this._handleWorkerEvent.bind(this));
    });
  }
  /**
   * Handles a worker event.
   *
   * Depending on the event type, it either handles a block split or releases a worker.
   * If the event type is unknown, it throws an error.
   *
   * @param {Object} event - The event object from the worker.
   * @param {string} event.type - The type of the event.
   * @param {Block} event.block - The block associated with the event (if applicable).
   * @throws Will throw an error if the event type is unknown.
   * @private
   */
  private async _handleWorkerEvent({
    type,
    block,
  }: WorkerEvent): Promise<void> {
    switch (type) {
      case 'worker.split':
        await this._handleBlockSplit(block);
        break;
      case 'worker.release':
        await this._delegate();
        break;
      default:
        throw new Error(`UNKOWN EVENT: ${type}`);
    }
    await this._queue.backup(this._config.dataset, this._workers);
  }

  /**
   * Handles a block split by creating a new block and inserting it into the queue.
   * Delegates further actions after the block is inserted.
   *
   * @param block - The original block to be split.
   * @private
   */
  private async _handleBlockSplit(block: Block): Promise<void> {
    const newBlock: Block = {
      ...block,
      id: v4(),
    };
    await this._queue.insertBlock(newBlock, this._config.dataset);
    this._delegate();
  }
  /**
   * Requests the initial block from the API.
   * @returns {Promise<Block>} - The initial block.
   * @private
   */
  private async _getInitialBlock(contract?: string): Promise<Block> {
    const reqs = await Promise.all([
      this.request(
        this.normalize({
          ...(contract && { contract }),
          sortDirection: 'asc',
        })
      ),
      this.request(
        this.normalize({
          ...(contract && { contract }),
          sortDirection: 'desc',
        })
      ),
    ]);

    if (!isSuccessResponse(reqs[0]) || !isSuccessResponse(reqs[1]))
      throw new Error(
        `Intiailizing blocks failed: ${reqs.map((r, i) => `${r.status}:${i}`)}`
      );

    const root = RecordRoots[this._config.dataset];

    return {
      id: v4(),
      startDate: reqs[0].data[root][reqs[0].data[root].length - 1].updatedAt,
      endDate: reqs[1].data[root][reqs[1].data[root].length - 1].updatedAt,
      contract: contract || '',
    };
  }
  /**
   * Delegates blocks from the queue to available workers.
   * @returns A Promise that resolves when a block has been assigned to a worker or when all workers are busy.
   * @private
   */
  private async _delegate(): Promise<void> {
    const worker = this._workers.find(({ busy }) => !busy);

    if (!worker) return;

    const block = await this._queue.getBlock(this._config.dataset);

    if (!block) return;

    worker.process(block);
  }
  /**
   * Inserts or updates a data set using the InsertionService.
   * @param data - The data to be inserted or updated.
   * @returns A Promise that resolves when the data has been inserted or updated.
   * @public
   */
  public async insert(data: DataSets): Promise<void> {
    return InsertionService.upsert(this._config.dataset, data);
  }
  /**
   * Normalizes the parameters for the API request.
   * @param {Record<string | number, unknown>} params - The parameters to be normalized.
   * @returns {string} - The normalized parameters.
   * @private
   */
  public normalize(params: Record<string | number, unknown>): string {
    const queries: string[] = ['limit=1000', 'includeCriteriaMetadata=true'];

    const root = RecordRoots[this._config.dataset];

    queries.push(root === 'sales' ? 'orderBy=updated_at' : 'sortBy=updatedAt');

    Object.keys(params).map((key) => queries.push(`${key}=${params[key]}`));

    return queries.join('&');
  }
  /**
   * Makes a request to the API.
   * @param {string} parameters - The parameters for the API request.
   * @returns {Promise<AxiosResponse<SuccessType | ErrorType>>} - The response from the API.
   * @private
   */
  public async request(
    parameters: string
  ): Promise<AxiosResponse<SuccessType | ErrorType>> {
    try {
      const req = await axios<SuccessType | ErrorType>({
        ...this._config,
        url: `${UrlBase[this._config.chain]}${
          UrlPaths[this._config.dataset]
        }?${parameters}`,
        validateStatus: () => true,
        headers: {
          'X-API-KEY': this._config.apiKey,
          'X-SYNC-NODE': 'V2',
          'Content-Type': 'application/json',
        },
      });
      return {
        ...req,
        data: req.data,
      };
    } catch (e: unknown) {
      return await this.request(parameters);
    }
  }

  /**
   * Returns a property from the controller's configuration.
   * @param {T} property - The property to return.
   * @returns {ControllerConfig[T]} - The value of the property.
   * @public
   */
  public getConfigProperty<T extends keyof ControllerConfig>(
    property: T
  ): ControllerConfig[T] {
    return this._config[property];
  }
}<|MERGE_RESOLUTION|>--- conflicted
+++ resolved
@@ -99,21 +99,9 @@
       });
     } else {
       const worker = this._workers.find(({ busy }) => !busy) as Worker;
-<<<<<<< HEAD
-
       const block = await this._getInitialBlock();
-
-      worker.process(block);
-    }
-
-    this._queue.backup(this._config.dataset, this._workers);
-
-=======
-      const block = await this._getInitialBlock();
-      worker.process(block);
-    }
-
->>>>>>> 4f1a48b9
+       worker.process(block);
+    }
     this._listen();
     this._queue.backup(this._config.dataset, this._workers);
     upkeeper.on('worker.event', this._handleWorkerEvent.bind(this));
