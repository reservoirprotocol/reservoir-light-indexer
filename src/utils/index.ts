import { AxiosResponse } from "axios";
import {
  addMilliseconds,
  differenceInMilliseconds,
  format,
  parseISO,
} from "date-fns";
import { utcToZonedTime } from "date-fns-tz";
import fs from "fs";
import path from "path";
import { isAddress } from "web3-validator";
import { LoggerService } from "../services";

import {
<<<<<<< HEAD
  ControllerEvent,
  DataTypes,
=======
  Chains,
  ControllerEvent,
>>>>>>> ffe88b42
  ErrorType,
  Schemas,
  SuccessType,
} from "../types";
/**
 * # isTodayUTC
 * @param dateString - Date string
 * @returns Boolean
 */
export const isTodayUTC = (dateString: string) => {
  if (!dateString) return false;
  return (
    format(utcToZonedTime(new Date(dateString), "Etc/UTC"), "yyyy-MM-dd") ===
    format(utcToZonedTime(new Date(), "Etc/UTC"), "yyyy-MM-dd")
  );
};
/**
 * # isSuccessResponse
 * Type predicate function to determine if a response is a SuccessResponse.
 * @param response - ApiResponse to be checked.
 * @returns - True if the response is a SuccessResponse, false otherwise.
 */
export const isSuccessResponse = (
  r: AxiosResponse<SuccessType | ErrorType>
): r is AxiosResponse<SuccessType> => {
  return r.status === 200;
};

export const isQueueEvent = (e: ControllerEvent): e is ControllerEvent => {
  return e.type === "queue";
};

/**
 * # isErrorResponse
 * Type predicate function to determine if a response is a SuccessResponse.
 * @param response - ApiResponse to be checked.
 * @returns - True if the response is a SuccessResponse, false otherwise.
 */
export const isErrorResponse = (
  r: AxiosResponse<SuccessType | ErrorType>
): r is AxiosResponse<SuccessType> => {
  return r.status !== 200;
};

export function parseTimestamp(date: string): number {
  const datePieces = date.split("T");
  const [year, month, day] = datePieces[0].split("-").map(Number);

  const timePieces = datePieces[1].substring(0, 8).split(":").map(Number);
  const [hour, minute, second] = timePieces;

  const startDate = new Date(year, month - 1, day, hour, minute, second);

  const timezoneOffset = startDate.getTimezoneOffset() * 60 * 1000;
  return (startDate.getTime() - timezoneOffset) / 1000;
}

/**
 * Calculates the middle point between two dates.
 *
 * @param {string} date1 - The first date as an ISO 8601 string (e.g., '2023-06-20T16:50:43.483Z').
 * @param {string} date2 - The second date as an ISO 8601 string.
 * @return {string} The middle date as an ISO 8601 string.
 */
export function getMiddleDate(date1: string, date2: string): string {
  const parsedDate1 = parseISO(date1);
  const parsedDate2 = parseISO(date2);

  const diff = differenceInMilliseconds(parsedDate2, parsedDate1);

  const middleDate = addMilliseconds(parsedDate1, diff / 2);

  return middleDate.toISOString();
}

/**
 * Determines the density of the data based on the 'updated_at' date of the first and last record.
 * The data is considered high density if the time difference between the first and last record is less than the provided threshold.
 *
 * @param {Object[]} data - The array of data objects to check.
 * @param {number} threshold - The maximum time difference in milliseconds to be considered as high-density data.
 * @returns {boolean} Returns true if the data is high density, false otherwise.
 */
export function isHighDensityBlock(data: Schemas, threshold: number) {
  const dateOne = new Date(data[0].updatedAt).getTime();
  const dateTwo = new Date(data[data.length - 1].updatedAt).getTime();

  return Math.abs(dateOne - dateTwo) > threshold;
}

/**
 * Delays
 * @param ms Delay time
 * @returns A void promise
 */
export const delay = async (ms: number): Promise<void> =>
  new Promise((r) => setTimeout(r, ms));
/**
 * # toBuffer
 * @param hexValue - Hex value to slice
 * @returns Formatted buffer of a Hex
 */
export const toBuffer = (hexValue: string = "") => {
  if (!hexValue) return null;
  return Buffer.from(hexValue || " ", "hex");
};

export const toString = (value: number = 0): string | null => {
  if (!value) return null;
  return value.toString();
};

/**
 * # toBuffer
 * @param hexValue - Hex value to slice
 * @returns Formatted buffer of a Hex
 */
export const addressToBuffer = (hexValue: string = "") => {
  if (!hexValue) return null;
  return Buffer.from((hexValue || " ").slice(2), "hex");
};

export const UrlBase = {
  mainnet: "https://api.reservoir.tools",
  goerli: "https://api-goerli.reservoir.tools",
  sepolia: "https://api-sepolia.reservoir.tools",
  polygon: "https://api-polygon.reservoir.tools",
  mumbai: "https://api-mumbai.reservoir.tools",
  arbitrum: "https://api-arbitrum.reservoir.tools",
  optimism: "https://api-optimism.reservoir.tools",
} as const;

export const UrlPaths = {
  sales: "/sales/v6",
  asks: "/orders/asks/v5",
  bids: "/orders/bids/v6",
  transfers: "/transfers/bulk/v2",
} as const;

export const RecordRoots = {
  asks: "orders",
  sales: "sales",
  bids: "orders",
  transfers: "transfers",
} as const;

export const WorkerCounts = {
  fast: 20,
  normal: 15,
  slow: 10,
} as const;

export const readContracts = (): Record<DataTypes, string[]> => {
  const hashMap: Record<DataTypes, string[]> = {
    sales: [],
    asks: [],
    bids: [],
    transfers: [],
  };
  try {
    fs.readFileSync(path.join(__dirname, "../contracts.txt"), "utf-8")
      .trim()
      .split("\n")
      .forEach((line) => {
        const [contract = "", key = ""] = line.split(":");

        if (!isAddress(contract)) return;

        if (!key) {
          Object.keys(hashMap).forEach((key) => {
            if (!hashMap[key as DataTypes].includes(contract)) {
              hashMap[key as DataTypes].push(contract);
            }
          });
        } else {
          if (!hashMap[key as DataTypes]) {
            hashMap[key as DataTypes].push(contract);
          }
        }
      });

    return hashMap;
  } catch (e: unknown) {
    LoggerService.error(e);
    return hashMap;
  }
};

export const splitArray = <T>(arr: T[], parts: number): T[][] => {
  const len = arr.length;
  const out: T[][] = Array(parts).fill([]);
  const quotient = Math.floor(len / parts);
  const remainder = len % parts;

  let start = 0;
  for (let i = 0; i < parts; i++) {
    const partSize = quotient + (i < remainder ? 1 : 0);
    out[i] = arr.slice(start, start + partSize);
    start += partSize;
  }

  return out;
};

const chains: Record<Chains, number> = {
  arbitrum: 42161,
  mainnet: 1,
  goerli: 5,
  polygon: 137,
  mumbai: 80001,
  optimism: 10,
  sepolia: 11155111,
};

export const getChainId = (): string => {
  const chainName = process.env.CHAIN as Chains;

  return chains[chainName].toString();
};

export const END_OF_TIME = 253402300799;<|MERGE_RESOLUTION|>--- conflicted
+++ resolved
@@ -12,13 +12,9 @@
 import { LoggerService } from "../services";
 
 import {
-<<<<<<< HEAD
+  Chains,
   ControllerEvent,
   DataTypes,
-=======
-  Chains,
-  ControllerEvent,
->>>>>>> ffe88b42
   ErrorType,
   Schemas,
   SuccessType,
