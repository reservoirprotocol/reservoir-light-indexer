/* eslint-disable no-constant-condition */
/* eslint-disable no-async-promise-executor */
import { uuid } from 'uuidv4';
import { ManagerConfig, Status, Workers } from '../types';
import {
  incrementDate,
  isSameMonth,
  isSuccessResponse,
  isTodayUTC,
  isValidDate,
} from '../utils';
import { SyncWorker } from './SyncWorker';

export class SyncManager {
  /**
   * # id
   * SyncManager unique identifier
   * @access private
   * @type {String}
   */
  public id: string;
  /**
   * # _useBackup
   * Flag to determine whether or not to use the backup to create workers
   * @access private
   * @type {Boolean}
   */
  private _useBackup: boolean;

  /**
   * # status
   * A status string that indicates the sync status of the manager
   * @type {Status}
   * @access public
   */
  public status: Status;

  /**
   * # date
   * Date of the manager
   * @access public
   * @type {String}
   */
  public date: string;

  /**
   * # isBackfilled
   * A flag that indicates the backfill staus of the worker
   * @access public
   * @type {Boolean}
   */
  public isBackfilled: boolean;

  /**
   * # isBusy
   * A flag that indicates the busy status of the worker
   * @access public
   * @type {Boolean}
   */
  public isBusy: boolean = false;

  /**
   * # workers
   * Sync Workers
   * @access public
   * @type {Map<string, SyncerWorker | undefined>}
   */
  public workers: Map<string, SyncWorker> = new Map();

  /**
   * # config
   * Manager configuration
   * @access public
   * @type {ManagerConfig}
   */
  public config: ManagerConfig;

  /**
   * # requestCount
   * Total number of requests executed by the manager
   * @acccess public
   * @type {number}
   */
  public requestCount: number;

  /**
   * # insertCount
   * Total number of insertions executed by the manager
   * @access public
   * @type {number}
   */
  public insertCount: number;

  constructor(config: ManagerConfig) {
    /**
     * Set public variables
     */
    this.id = config.id;
    this.config = config;
    this.insertCount = 0;
    this.requestCount = 0;
    this.date = config.date;
    this.workers = new Map();
    this.isBackfilled = false;
    this.status = 'backfilling';

    /**
     * Set private variables
     */
    this._useBackup = config.workers ? true : false;
  }
  /**
   * # launch
   * Launches the SyncManager instance
   * @access public
   * @returns void
   */
  public async launch(): Promise<string> {
    return new Promise(async (resolve) => {
      while (true) {
        /**
         * Set the data parameters for the initial request
         */
        this.date = this.config.date;
        const yearMonth = this.config.date.substring(0, 7);

        /**
         * Set the isBusy flag to true to indicate
         * that this manager is working
         */
        this.isBusy = true;

        /**
         * Send the intial request to get the start day of the month
         * If we are able to get all the data back in a single request
         * then we can skip the month
         */
        const res = await this.config.request({
          date: yearMonth,
          continuation: '',
          isBackfilled: this.isBackfilled,
        });

        /**
         * This intial request has to succeed or
         * else we don't know where to start
         */
        if (!isSuccessResponse(res)) {
          return await this.launch();
        }

        /**
         * Format the data into a schema array
         */
        const data = this.config.format(res.data);

        /**
         * Increment the counts and insert the data
         */
        this.requestCount++;
        this.config.insert(res.data);
        this.insertCount += data.length;

        const lastSet = data[data.length - 1];
        /**
         * If the data length is 1000 and we have a cursor then we
         * know that there is more data to paginate through
         */
        if (data.length === 1000 && res.data.continuation) {
          this.date = lastSet?.updatedAt.substring(0, 10); // Parse the last date and set it to the working date
          await this._handleSyncing(); // Handle the syncing
        }

        if (!isTodayUTC(lastSet?.updatedAt)) {
          if (!this.config.review(this)) break;
        }
      }
      resolve(this.id);
    });
  }
  /**
   * # _launchSyncers
   * Launch the syncers
   * @access private
   * @returns {void}
   */
  private async _handleSyncing(): Promise<void> {
    this._useBackup ? this._restoreWorkers() : this._createWorkers();
    await this._launchWorkers();
  }
  /**
   * # _restoreWorkers
   * Restores sync workers
   * @access private
   * @returns void
   */
  private _restoreWorkers(): void {
    this.workers = this.config.workers?.reduce((workers, worker) => {
      const id = `${this.config.type}-worker-${uuid()}`;
      return workers.set(
        id,
        new SyncWorker({
          ...this.config,
          id,
          date: worker.date,
          review: this._reviewWorker.bind(this),
          continuation: worker.continuation,
        })
      );
    }, new Map<string, SyncWorker>()) as Workers;
    this._useBackup = false;
  }
  /**
   * # _createManagers
   * Creates day workers for the sync service
   * @access private
   * @returns void
   */
  private _createWorkers(): void {
    this.date = this.config.date;
    for (let i = 0; i < Number(this.config.workerCount || 1); i++) {
      if (i !== 0) {
        const date = incrementDate(this.date, { days: 1 });
        if (!isSameMonth(date, this.date) || !isValidDate(date)) return;
        this.date = date;
      }
      const id = `${this.config.type}-worker-${uuid()}`;
      this.workers.set(
        id,
        new SyncWorker({
          ...this.config,
          id,
          date: this.date,
          review: this._reviewWorker.bind(this),
          continuation: '',
        })
      );
    }
  }
  /**
   * # _reviewWorkers
   * Reviews the status of the workers
   * @param {SyncWorker} worker - worker instance
<<<<<<< HEAD
   * @param {Boolean} isToday - flag indicating worker date
=======
   * @param {Boolean} isToday - is today flag
>>>>>>> aa299d48
   * @access private
   * @returns {void} - void
   */
  private _reviewWorker(worker: SyncWorker, isToday: boolean): boolean {
    const _reqs = worker.counts.requests;

    this.requestCount += _reqs['2xx'] += _reqs['4xx'] += _reqs['5xx'];
    this.insertCount += worker.counts.insertions;

    worker.counts.insertions = 0;
    _reqs['2xx'] = 0;
    _reqs['4xx'] = 0;
    _reqs['5xx'] = 0;

    if (worker.isBackfilled && isToday) {
      this.isBackfilled = true;
      this.status = 'upkeeping';
      return true;
    }
    this.config.backup();
    return this._continueWork(worker);
  }
  /**
   * # _continueWork
   * Determines if a worker should continue working or not based on the date
   * @access private
   * @returns void
   */
  private _continueWork(worker: SyncWorker): boolean {
    const _date = incrementDate(this.date, { days: 1 });

    if (
<<<<<<< HEAD
      (isSameMonth(_date, this.date) || worker.isBackfilled) &&
      isValidDate(_date)
=======
      (isSameMonth(_date, this.date) && isValidDate(_date)) ||
      worker.isBackfilled
>>>>>>> aa299d48
    ) {
      this.date = incrementDate(this.date, { days: 1 });
      worker.date = this.date;
      return true;
    } else {
      this._deleteWorker(worker.id);
      return false;
    }
  }
  /**
   * # _launchWorkers
   * Initial launch method for the workers
   * @access private
   * @returns {Promise<void>} - Promise<void>
   */
  private async _launchWorkers(): Promise<void> {
    const promises = await Promise.allSettled(
      Array.from(this.workers.values()).map((worker) => {
        return worker?.sync();
      })
    );
    promises.forEach((promise) => {
      if (promise.status === 'fulfilled') {
        this._deleteWorker(promise.value);
      }
    });
  }
  /**
   * # _deleteWorker
   * Deletes an instance of a worker
   * @param {String} id - Worker instance
   * @returns {void} - void
   */
  private _deleteWorker(id: string): void {
    this.workers.delete(id);
  }
}<|MERGE_RESOLUTION|>--- conflicted
+++ resolved
@@ -241,11 +241,7 @@
    * # _reviewWorkers
    * Reviews the status of the workers
    * @param {SyncWorker} worker - worker instance
-<<<<<<< HEAD
-   * @param {Boolean} isToday - flag indicating worker date
-=======
    * @param {Boolean} isToday - is today flag
->>>>>>> aa299d48
    * @access private
    * @returns {void} - void
    */
@@ -278,13 +274,8 @@
     const _date = incrementDate(this.date, { days: 1 });
 
     if (
-<<<<<<< HEAD
       (isSameMonth(_date, this.date) || worker.isBackfilled) &&
       isValidDate(_date)
-=======
-      (isSameMonth(_date, this.date) && isValidDate(_date)) ||
-      worker.isBackfilled
->>>>>>> aa299d48
     ) {
       this.date = incrementDate(this.date, { days: 1 });
       worker.date = this.date;
