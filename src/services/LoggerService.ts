import 'dotenv/config';
import {
  createLogger,
  format,
  Logger as WinstonLogger,
  transports,
} from 'winston';
import { SyncNodeConfig } from '../types';

/**
 * LoggerService class is responsible for handling logging in your application.
 * It uses the Winston package to provide a consistent and clean way of logging.
 * It also supports logging to DataDog and Sentry.
 */
class _LoggerService {
  /**
   * Winston logger instance
   * @access private
   */
  private logger: WinstonLogger;

  /**
   * Creates a new instance of the `LoggerService` class.
   * Initializes the Winston logger with the specified configuration options.
   * If DataDog configuration options are available, adds a new HTTP transport to send logs to DataDog.
   * @constructor
   */
  constructor() {
    this.logger = createLogger({
<<<<<<< HEAD
      level: 'info',
=======
>>>>>>> aa299d48
      levels: {
        info: 0,
        ok: 1,
        error: 2,
      },
      exitOnError: false,
      format: format.combine(
        format.json(),
        format.colorize({ all: true }),
        format.label({ label: 'sync-node' }),
        format.timestamp({ format: 'HH:mm:ss:ms' }),
        format.printf(
          (info) => `[${info.label}] [${info.timestamp}] ${info.message}`
        )
      ),
      transports: [
        new transports.Console({ level: 'info' }),
        new transports.File({ level: 'error', filename: 'application.log' }),
      ],
    });
  }

  public set(config: SyncNodeConfig['logger']): void {
    const datadog = config?.datadog;

    if (datadog && datadog?.apiKey && datadog?.appName) {
      this.logger.transports.push(
        new transports.Http({
          level: datadog.logLevel,
          host: 'http-intake.logs.datadoghq.com',
          path: `/api/v2/logs?dd-api-key=<${datadog.apiKey}>&ddsource=nodejs&service=<${datadog.appName}>`,
          ssl: true,
        })
      );
    }
  }
  /**
   * Log a message with the 'info' level.
   * This method logs an informational message, typically used for reporting general application events.
   * @param message - The message to log.
   * @returns {void} void
   */
  public info(message: string): void {
    this.logger.info(message + '\n');
  }

  /**
   * Log a message with the 'error' level.
   * This method logs an error message, typically used for reporting application errors or exceptions.
   * @param message - The message to log.
   * @returns {void} - void
   */
  public error(message: unknown): void {
    this.logger.error(message + '\n');
  }

  /**
   * Log a message with the 'warn' level.
   * This method logs a warning message, typically used for reporting potential issues or situations that require attention.
   * @param message - The message to log.
   * @returns {void} - void
   */
  public warn(message: string): void {
    this.logger.warn(message + '\n');
  }

  /**
   * Log a message with the 'debug' level.
   * This method logs a debug message, typically used for reporting detailed information about the application's internal state, useful for debugging.
   * @param message - The message to log.
   * @returns {void} void
   */
  public debug(message: string): void {
    this.logger.debug(message + '\n');
  }
}

export const LoggerService = new _LoggerService();<|MERGE_RESOLUTION|>--- conflicted
+++ resolved
@@ -27,10 +27,6 @@
    */
   constructor() {
     this.logger = createLogger({
-<<<<<<< HEAD
-      level: 'info',
-=======
->>>>>>> aa299d48
       levels: {
         info: 0,
         ok: 1,
